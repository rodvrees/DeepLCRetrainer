--- conflicted
+++ resolved
@@ -18,13 +18,7 @@
 import numpy as np
 import pandas as pd
 
-<<<<<<< HEAD
-import matplotlib
-
 matplotlib.use("Agg")
-=======
-matplotlib.use('Agg')
->>>>>>> 42fbd4a9
 
 import math
 import multiprocessing
@@ -35,48 +29,19 @@
 import deeplc
 import scipy
 import tensorflow as tf
-<<<<<<< HEAD
-from tensorflow.keras.utils import plot_model
-from tensorflow.keras.layers import (
-    Conv1D,
-    Dense,
-    MaxPooling1D,
-    AveragePooling1D,
-    Flatten,
-    Dropout,
-    GlobalMaxPooling1D,
-    GlobalAveragePooling1D,
-)
-from tensorflow.keras.layers import concatenate
-from tensorflow.keras.layers import Flatten
-from tensorflow.keras.layers import Input
-from tensorflow.keras.layers import BatchNormalization
-from tensorflow.keras.layers import LeakyReLU
-from tensorflow.keras.layers import Masking
-from tensorflow.keras.layers import Bidirectional
-from tensorflow.keras.layers import LSTM
-from tensorflow.keras import regularizers
-from tensorflow.keras.regularizers import l2
-from tensorflow.keras.regularizers import l1
-from tensorflow.keras.models import Model
-from tensorflow.keras.models import Sequential
-from tensorflow.keras.callbacks import ModelCheckpoint
-from tensorflow.keras.models import load_model
-from tensorflow.keras import initializers
 from deeplc.feat_extractor import FeatExtractor
-import deeplc
-
-# import xgboost as xgb
-from tensorflow.keras.layers import BatchNormalization
-=======
-from deeplc.feat_extractor import FeatExtractor
->>>>>>> 42fbd4a9
 from psm_utils.io.peptide_record import peprec_to_proforma
 from psm_utils.psm import PSM
 from psm_utils.psm_list import PSMList
 from tensorflow.keras import regularizers
-from tensorflow.keras.layers import (Conv1D, Dense, Flatten, Input,
-                                     MaxPooling1D, concatenate)
+from tensorflow.keras.layers import (
+    Conv1D,
+    Dense,
+    Flatten,
+    Input,
+    MaxPooling1D,
+    concatenate,
+)
 from tensorflow.keras.models import Model
 
 try:
@@ -393,7 +358,6 @@
 def add_count_aa(df):
     df_aa = count_aa(df).fillna(0)
 
-<<<<<<< HEAD
 
 def get_feat_df(
     df=None,
@@ -408,11 +372,6 @@
     if not num_cores:
         num_cores = multiprocessing.cpu_count()
     num_cores = 1
-=======
-def get_feat_df(df=None,psm_list=None,aa_comp={},costum_modification_file=None,num_cores=False,ignore_mods=False,standard_feat = False):
-    if not num_cores: num_cores = multiprocessing.cpu_count()
-    # num_cores = 1
->>>>>>> 42fbd4a9
     if costum_modification_file:
         if type(costum_modification_file) == list:
             costum_modification_file = costum_modification_file[0]
@@ -1149,7 +1108,6 @@
 
     return sum((df["tr"] - df["predictions"]).abs()) / len(df.index)
 
-<<<<<<< HEAD
 
 def plot_preds(
     X,
@@ -1164,22 +1122,6 @@
     plot_title="Plot title",
 ):
     y = y * correction_factor
-=======
-def plot_preds(X,
-               X_sum,
-               X_global,
-               X_hc,
-               y,
-               mods,
-               fit_hc=True,
-               correction_factor=1.0,
-               file_save="results.png",
-               plot_title="Plot title"):
-    if not _has_matplotlib:
-        raise ImportError("This function requires the optional dependency `matplotlib`.")
-
-    y = y*correction_factor
->>>>>>> 42fbd4a9
 
     try:
         preds_test = []
@@ -1213,89 +1155,4 @@
     plt.title("%s - mae: %s - R: %s" % (plot_title, round(mae, 3), round(corr, 4)))
     plt.plot([0, max(y)], [0, max(y)], c="grey")
     plt.savefig(file_save)
-<<<<<<< HEAD
-    plt.close()
-
-
-"""
-def write_preds(df,
-               X,
-               X_sum,
-               X_global,
-               X_hc,
-               X2,
-                X_sum2,
-                X_global2,
-                X_hc2,
-               mods,
-               fit_hc=True,
-               correction_factor=1.0,
-               outfile_name="outfile.csv"):
-    df = df.copy()
-
-    preds_test = []
-    for mod in mods:
-        if fit_hc: pred_test = mod.predict([X,X_sum,X_global,X_hc,X2,X_sum2,X_global2,X_hc2]) #*correction_factor #.flatten() #*correction_factor
-        else: pred_test = mod.predict([X,X_sum,X_global]).flatten()
-        preds_test.append(pred_test)
-    #pred_test = [float(sum(pred))/len(pred) for pred in list(zip(*preds_test))]
-
-    df["predictions_one"] = pred_test[:,0]
-    df["predictions_two"] = pred_test[:,1]
-    df["tr"] = df["tr"]
-    df.to_csv(outfile_name)
-
-    return(sum((df["tr"]-df["predictions_one"]).abs())/len(df.index))
-
-def plot_preds(X,
-               X_sum,
-               X_global,
-               X_hc,
-               X2,
-                X_sum2,
-                X_global2,
-                X_hc2,
-               y,
-               mods,
-               fit_hc=True,
-               correction_factor=1.0,
-               file_save="results.png",
-               plot_title="Plot title"):
-    try:
-        preds_test = []
-        for mod in mods:
-            if fit_hc: pred_test = mod.predict([X,X_sum,X_global,X_hc,X2,X_sum2,X_global2,X_hc2])
-            else: pred_test = mod.predict([X,X_sum,X_global,X2,X_sum2,X_global2,X_hc2])
-            preds_test.append(pred_test)
-        #pred_test = [float(sum(pred))/len(pred) for pred in list(zip(*preds_test))]
-    except:
-        if fit_hc: pred_test = mods.predict([X,X_sum,X_global,X_hc,X2,X_sum2,X_global2,X_hc2])
-        else: pred_test = mods.predict([X,X_sum,X_global,X2,X_sum2,X_global2,X_hc2])
-    
-    corr = scipy.stats.pearsonr(y[:,0],pred_test[:,0])[0]
-    mae = sum(abs(np.array(y[:,0])-pred_test[:,0])/len(pred_test[:,0]))
-
-    plt.figure(figsize=(10,8))
-    plt.scatter(y[:,0],pred_test[:,0],s=2)
-    plt.xlabel("predicted tr")
-    plt.ylabel("observed tr")
-    plt.title("%s - mae: %s - R: %s" % (plot_title,round(mae,3),round(corr,4)))
-    plt.plot([0,max(y[:,0])],[0,max(y[:,0])],c="grey")
-    plt.savefig(file_save)
-    plt.close()
-
-    corr = scipy.stats.pearsonr(y[:,1],pred_test[:,1])[0]
-    mae = sum(abs(np.array(y[:,0])-pred_test[:,1])/len(pred_test[:,1]))
-
-    plt.figure(figsize=(10,8))
-    plt.scatter(y[:,1],pred_test[:,1],s=2)
-    plt.xlabel("predicted tr")
-    plt.ylabel("observed tr")
-    plt.title("%s - mae: %s - R: %s" % (plot_title,round(mae,3),round(corr,4)))
-    plt.plot([0,max(y[:,1])],[0,max(y[:,1])],c="grey")
-    plt.savefig(file_save.replace(".png","")+"_std.png")
-    plt.close()
-"""
-=======
-    plt.close()
->>>>>>> 42fbd4a9
+    plt.close()